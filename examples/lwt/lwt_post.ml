--- conflicted
+++ resolved
@@ -27,13 +27,9 @@
   Client.create_connection socket >>= fun connection ->
   let request_body =
     Client.request
-<<<<<<< HEAD
       connection
-=======
       ~error_handler:Httpaf_examples.Client.error_handler
->>>>>>> bb5502e0
       ~response_handler
-      ~error_handler
       (Request.create ~headers `POST "/")
   in
   Body.write_string request_body body;
