open! Core
open Async

open Httpaf
open Httpaf_async

let main port host () =
  let where_to_connect = Tcp.Where_to_connect.of_host_and_port { host; port } in
  Tcp.connect_sock where_to_connect
  >>= fun socket ->
    let finished = Ivar.create () in
    let response_handler = Httpaf_examples.Client.print ~on_eof:(Ivar.fill finished) in
    let headers = Headers.of_list [ "host", host ] in
    Client.create_connection socket >>= fun connection ->
    let request_body =
      Client.request
<<<<<<< HEAD
        connection
=======
        ~error_handler:Httpaf_examples.Client.error_handler
>>>>>>> bb5502e0
        ~response_handler
        ~error_handler
        (Request.create ~headers `GET "/")
    in
    Body.close_writer request_body;
    Ivar.read finished
;;

let () =
  Command.async
    ~summary:"Start a hello world Async client"
    Command.Param.(
      map (both
          (flag "-p" (optional_with_default 80 int)
            ~doc:"int destination port")
          (anon ("host" %: string)))
        ~f:(fun (port, host) ->
              (fun () -> main port host ())))
  |> Command.run<|MERGE_RESOLUTION|>--- conflicted
+++ resolved
@@ -14,13 +14,9 @@
     Client.create_connection socket >>= fun connection ->
     let request_body =
       Client.request
-<<<<<<< HEAD
         connection
-=======
         ~error_handler:Httpaf_examples.Client.error_handler
->>>>>>> bb5502e0
         ~response_handler
-        ~error_handler
         (Request.create ~headers `GET "/")
     in
     Body.close_writer request_body;
