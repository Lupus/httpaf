--- conflicted
+++ resolved
@@ -12,14 +12,8 @@
   - TESTS=true
   - POST_INSTALL_HOOK="opam install --with-test httpaf-async httpaf-lwt-unix && opam exec -- make examples"
   matrix:
-<<<<<<< HEAD
-  - OCAML_VERSION="4.07"
   - |
     PRE_INSTALL_HOOK="sudo apt-get install -y libgmp-dev; opam install tls"
-    OCAML_VERSION="4.06"
-  - OCAML_VERSION="4.05"
-=======
-  - OCAML_VERSION="4.10"
+    OCAML_VERSION="4.10"
   - OCAML_VERSION="4.09"
-  - OCAML_VERSION="4.08"
->>>>>>> 7d7906be
+  - OCAML_VERSION="4.08"