(*----------------------------------------------------------------------------
    Copyright (c) 2017 Inhabited Type LLC.

    All rights reserved.

    Redistribution and use in source and binary forms, with or without
    modification, are permitted provided that the following conditions
    are met:

    1. Redistributions of source code must retain the above copyright
       notice, this list of conditions and the following disclaimer.

    2. Redistributions in binary form must reproduce the above copyright
       notice, this list of conditions and the following disclaimer in the
       documentation and/or other materials provided with the distribution.

    3. Neither the name of the author nor the names of his contributors
       may be used to endorse or promote products derived from this software
       without specific prior written permission.

    THIS SOFTWARE IS PROVIDED BY THE CONTRIBUTORS ``AS IS'' AND ANY EXPRESS
    OR IMPLIED WARRANTIES, INCLUDING, BUT NOT LIMITED TO, THE IMPLIED
    WARRANTIES OF MERCHANTABILITY AND FITNESS FOR A PARTICULAR PURPOSE ARE
    DISCLAIMED.  IN NO EVENT SHALL THE AUTHORS OR CONTRIBUTORS BE LIABLE FOR
    ANY DIRECT, INDIRECT, INCIDENTAL, SPECIAL, EXEMPLARY, OR CONSEQUENTIAL
    DAMAGES (INCLUDING, BUT NOT LIMITED TO, PROCUREMENT OF SUBSTITUTE GOODS
    OR SERVICES; LOSS OF USE, DATA, OR PROFITS; OR BUSINESS INTERRUPTION)
    HOWEVER CAUSED AND ON ANY THEORY OF LIABILITY, WHETHER IN CONTRACT,
    STRICT LIABILITY, OR TORT (INCLUDING NEGLIGENCE OR OTHERWISE) ARISING IN
    ANY WAY OUT OF THE USE OF THIS SOFTWARE, EVEN IF ADVISED OF THE
    POSSIBILITY OF SUCH DAMAGE.
  ----------------------------------------------------------------------------*)

type error =
  [ `Bad_request | `Bad_gateway | `Internal_server_error | `Exn of exn ]

<<<<<<< HEAD
=======
module Response_state = struct
  type t =
    | Waiting
    | Fixed     of Response.t
    | Streaming of Response.t * [`write] Body.t
end

module Input_state = struct
  type t =
    | Ready
    | Complete
end

module Output_state = struct
  type t =
    | Waiting
    | Ready
    | Complete
end

>>>>>>> bb5502e0
type error_handler =
  ?request:Request.t -> error -> (Headers.t -> [`write] Body.t) -> unit

module Writer = Serialize.Writer

(* XXX(seliopou): The current design assumes that a new [Reqd.t] will be
 * allocated for each new request/response on a connection. This is wasteful,
 * as it creates garbage on persistent connections. A better approach would be
 * to allocate a single [Reqd.t] per connection and reuse it across
 * request/responses. This would allow a single [Faraday.t] to be allocated for
 * the body and reused. The [response_state] type could then be inlined into
 * the [Reqd.t] record, with dummy values occuping the fields for [response].
 * Something like this:
 *
 * {[
 *   type 'handle t =
 *     { mutable request        : Request.t
 *     ; mutable request_body   : Response.Body.t
 *     ; mutable response       : Response.t (* Starts off as a dummy value,
 *                                            * using [(==)] to identify it when
 *                                            * necessary *)
 *     ; mutable response_body  : Response.Body.t
 *     ; mutable persistent     : bool
 *     ; mutable response_state : [ `Waiting | `Started | `Streaming ]
 *     }
 *  ]}
 *
 * *)
type t =
  { request                 : Request.t
  ; request_body            : [`read] Body.t
  ; writer                  : Writer.t
  ; response_body_buffer    : Bigstringaf.t
  ; error_handler           : error_handler
  ; mutable persistent      : bool
  ; mutable response_state  : Response_state.t
  ; mutable error_code      : [`Ok | error ]
  }

let create error_handler request request_body writer response_body_buffer =
  { request
  ; request_body
  ; writer
  ; response_body_buffer
  ; error_handler
  ; persistent              = Request.persistent_connection request
  ; response_state          = Waiting
  ; error_code              = `Ok
  }

let request { request; _ } = request
let request_body { request_body; _ } = request_body

let response { response_state; _ } =
  match response_state with
  | Waiting -> None
<<<<<<< HEAD
  | Streaming(response, _)
  | Complete (response) -> Some response
  | Upgrade (response, _) -> Some response
=======
  | Streaming (response, _)
  | Fixed response -> Some response
>>>>>>> bb5502e0

let response_exn { response_state; _ } =
  match response_state with
  | Waiting -> failwith "httpaf.Reqd.response_exn: response has not started"
<<<<<<< HEAD
  | Streaming(response, _)
  | Complete (response) -> response
  | Upgrade (response, _) -> response
=======
  | Streaming (response, _)
  | Fixed response -> response
>>>>>>> bb5502e0

let respond_with_string t response str =
  if t.error_code <> `Ok then
    failwith "httpaf.Reqd.respond_with_string: invalid state, currently handling error";
  match t.response_state with
  | Waiting ->
    (* XXX(seliopou): check response body length *)
    Writer.write_response t.writer response;
    Writer.write_string t.writer str;
    if t.persistent then
      t.persistent <- Response.persistent_connection response;
<<<<<<< HEAD
    t.response_state <- Complete response;
    Writer.wakeup t.writer;
  | Streaming _ | Upgrade _ ->
=======
    t.response_state <- Fixed response;
    Writer.wakeup t.writer;
  | Streaming _ ->
>>>>>>> bb5502e0
    failwith "httpaf.Reqd.respond_with_string: response already started"
  | Fixed _ ->
    failwith "httpaf.Reqd.respond_with_string: response already complete"

let respond_with_bigstring t response (bstr:Bigstringaf.t) =
  if t.error_code <> `Ok then
    failwith "httpaf.Reqd.respond_with_bigstring: invalid state, currently handling error";
  match t.response_state with
  | Waiting ->
    (* XXX(seliopou): check response body length *)
    Writer.write_response     t.writer response;
    Writer.schedule_bigstring t.writer bstr;
    if t.persistent then
      t.persistent <- Response.persistent_connection response;
<<<<<<< HEAD
    t.response_state <- Complete response;
    Writer.wakeup t.writer;
  | Streaming _ | Upgrade _ ->
=======
    t.response_state <- Fixed response;
    Writer.wakeup t.writer;
  | Streaming _ ->
>>>>>>> bb5502e0
    failwith "httpaf.Reqd.respond_with_bigstring: response already started"
  | Fixed _ ->
    failwith "httpaf.Reqd.respond_with_bigstring: response already complete"

let unsafe_respond_with_streaming ~flush_headers_immediately t response =
  match t.response_state with
  | Waiting ->
    let response_body =
<<<<<<< HEAD
      Body.create t.response_body_buffer (Optional_thunk.some (fun () ->
        Writer.wakeup t.writer))
=======
      Body.create_writer t.response_body_buffer ~when_ready_to_write:(fun () ->
        Writer.wakeup t.writer)
>>>>>>> bb5502e0
    in
    Writer.write_response t.writer response;
    if t.persistent then
      t.persistent <- Response.persistent_connection response;
<<<<<<< HEAD
    t.response_state <- Streaming(response, response_body);
=======
    t.response_state <- Streaming (response, response_body);
>>>>>>> bb5502e0
    if flush_headers_immediately
    then Writer.wakeup t.writer
    else Writer.yield t.writer;
    response_body
  | Streaming _ | Upgrade _ ->
    failwith "httpaf.Reqd.respond_with_streaming: response already started"
  | Fixed _ ->
    failwith "httpaf.Reqd.respond_with_streaming: response already complete"

let respond_with_streaming ?(flush_headers_immediately=false) t response =
  if t.error_code <> `Ok then
    failwith "httpaf.Reqd.respond_with_streaming: invalid state, currently handling error";
  unsafe_respond_with_streaming ~flush_headers_immediately t response

let unsafe_respond_with_upgrade t headers upgrade_handler =
  match t.response_state with
  | Waiting ->
    let response = Response.create ~headers `Switching_protocols in
    Writer.write_response t.writer response;
    if t.persistent then
      t.persistent <- Response.persistent_connection response;
    t.response_state <- Upgrade (response, upgrade_handler);
    Writer.flush t.writer upgrade_handler;
    Body.close_reader t.request_body;
    Writer.wakeup t.writer
  | Streaming _ | Upgrade _ ->
    failwith "httpaf.Reqd.unsafe_respond_with_upgrade: response already started"
  | Complete _ ->
    failwith "httpaf.Reqd.unsafe_respond_with_upgrade: response already complete"

let respond_with_upgrade t response upgrade_handler =
  if t.error_code <> `Ok then
    failwith "httpaf.Reqd.respond_with_streaming: invalid state, currently handling error";
  unsafe_respond_with_upgrade t response upgrade_handler

let report_error t error =
  t.persistent <- false;
  Body.close_reader t.request_body;
  match t.response_state, t.error_code with
  | Waiting, `Ok ->
    t.error_code <- (error :> [`Ok | error]);
    let status =
      match (error :> [error | Status.standard]) with
      | `Exn _                     -> `Internal_server_error
      | #Status.standard as status -> status
    in
    t.error_handler ~request:t.request error (fun headers ->
      unsafe_respond_with_streaming ~flush_headers_immediately:true t (Response.create ~headers status))
  | Waiting, `Exn _ ->
    (* XXX(seliopou): Decide what to do in this unlikely case. There is an
     * outstanding call to the [error_handler], but an intervening exception
     * has been reported as well. *)
    failwith "httpaf.Reqd.report_exn: NYI"
  | Streaming (_response, response_body), `Ok ->
    Body.close_writer response_body
  | Streaming (_response, response_body), `Exn _ ->
    Body.close_writer response_body;
    Writer.close_and_drain t.writer
<<<<<<< HEAD
  | (Complete _ | Streaming _ | Upgrade _ | Waiting) , _ ->
=======
  | (Fixed _ | Streaming _ | Waiting) , _ ->
>>>>>>> bb5502e0
    (* XXX(seliopou): Once additional logging support is added, log the error
     * in case it is not spurious. *)
    ()

let report_exn t exn =
  report_error t (`Exn exn)

let try_with t f : (unit, exn) Result.result =
  try f (); Ok () with exn -> report_exn t exn; Error exn

(* Private API, not exposed to the user through httpaf.mli *)

let close_request_body { request_body; _ } =
  Body.close_reader request_body

let error_code t =
  match t.error_code with
  | #error as error -> Some error
  | `Ok             -> None

let persistent_connection t =
  t.persistent

let input_state t : Input_state.t =
<<<<<<< HEAD
  match t.response_state with
  | Upgrade _ -> Ready
  | _ ->
    if Body.is_closed t.request_body
    then Complete
    else if Body.is_read_scheduled t.request_body
    then Ready
    else Wait

let output_state t = Response_state.output_state t.response_state
=======
  if Body.is_closed t.request_body
  then Complete
  else Ready
;;

let output_state t : Output_state.t =
  match t.response_state with
  | Fixed _ -> Complete
  | Streaming (_, response_body) ->
    if Body.has_pending_output response_body
    then Ready
    else if Body.is_closed response_body
    then Complete
    else Waiting
  | Waiting -> Waiting
;;

let is_complete t =
  match input_state t with
  | Ready    -> false
  | Complete ->
    (match output_state t with
     | Waiting | Ready -> false
     | Complete -> true)
;;
>>>>>>> bb5502e0

let flush_request_body t =
  let request_body = request_body t in
  if Body.has_pending_output request_body
  then try Body.execute_read request_body
  with exn -> report_exn t exn

let flush_response_body t =
  let request_method = t.request.Request.meth in
  Response_state.flush_response_body t.response_state ~request_method t.writer<|MERGE_RESOLUTION|>--- conflicted
+++ resolved
@@ -34,29 +34,6 @@
 type error =
   [ `Bad_request | `Bad_gateway | `Internal_server_error | `Exn of exn ]
 
-<<<<<<< HEAD
-=======
-module Response_state = struct
-  type t =
-    | Waiting
-    | Fixed     of Response.t
-    | Streaming of Response.t * [`write] Body.t
-end
-
-module Input_state = struct
-  type t =
-    | Ready
-    | Complete
-end
-
-module Output_state = struct
-  type t =
-    | Waiting
-    | Ready
-    | Complete
-end
-
->>>>>>> bb5502e0
 type error_handler =
   ?request:Request.t -> error -> (Headers.t -> [`write] Body.t) -> unit
 
@@ -113,26 +90,16 @@
 let response { response_state; _ } =
   match response_state with
   | Waiting -> None
-<<<<<<< HEAD
-  | Streaming(response, _)
-  | Complete (response) -> Some response
+  | Streaming (response, _)
+  | Fixed response
   | Upgrade (response, _) -> Some response
-=======
-  | Streaming (response, _)
-  | Fixed response -> Some response
->>>>>>> bb5502e0
 
 let response_exn { response_state; _ } =
   match response_state with
   | Waiting -> failwith "httpaf.Reqd.response_exn: response has not started"
-<<<<<<< HEAD
   | Streaming(response, _)
-  | Complete (response) -> response
+  | Fixed response
   | Upgrade (response, _) -> response
-=======
-  | Streaming (response, _)
-  | Fixed response -> response
->>>>>>> bb5502e0
 
 let respond_with_string t response str =
   if t.error_code <> `Ok then
@@ -144,15 +111,9 @@
     Writer.write_string t.writer str;
     if t.persistent then
       t.persistent <- Response.persistent_connection response;
-<<<<<<< HEAD
-    t.response_state <- Complete response;
-    Writer.wakeup t.writer;
-  | Streaming _ | Upgrade _ ->
-=======
     t.response_state <- Fixed response;
     Writer.wakeup t.writer;
-  | Streaming _ ->
->>>>>>> bb5502e0
+  | Streaming _ | Upgrade _ ->
     failwith "httpaf.Reqd.respond_with_string: response already started"
   | Fixed _ ->
     failwith "httpaf.Reqd.respond_with_string: response already complete"
@@ -167,15 +128,9 @@
     Writer.schedule_bigstring t.writer bstr;
     if t.persistent then
       t.persistent <- Response.persistent_connection response;
-<<<<<<< HEAD
-    t.response_state <- Complete response;
-    Writer.wakeup t.writer;
-  | Streaming _ | Upgrade _ ->
-=======
     t.response_state <- Fixed response;
     Writer.wakeup t.writer;
-  | Streaming _ ->
->>>>>>> bb5502e0
+  | Streaming _ | Upgrade _ ->
     failwith "httpaf.Reqd.respond_with_bigstring: response already started"
   | Fixed _ ->
     failwith "httpaf.Reqd.respond_with_bigstring: response already complete"
@@ -184,22 +139,13 @@
   match t.response_state with
   | Waiting ->
     let response_body =
-<<<<<<< HEAD
       Body.create t.response_body_buffer (Optional_thunk.some (fun () ->
         Writer.wakeup t.writer))
-=======
-      Body.create_writer t.response_body_buffer ~when_ready_to_write:(fun () ->
-        Writer.wakeup t.writer)
->>>>>>> bb5502e0
     in
     Writer.write_response t.writer response;
     if t.persistent then
       t.persistent <- Response.persistent_connection response;
-<<<<<<< HEAD
-    t.response_state <- Streaming(response, response_body);
-=======
     t.response_state <- Streaming (response, response_body);
->>>>>>> bb5502e0
     if flush_headers_immediately
     then Writer.wakeup t.writer
     else Writer.yield t.writer;
@@ -227,7 +173,7 @@
     Writer.wakeup t.writer
   | Streaming _ | Upgrade _ ->
     failwith "httpaf.Reqd.unsafe_respond_with_upgrade: response already started"
-  | Complete _ ->
+  | Fixed _ ->
     failwith "httpaf.Reqd.unsafe_respond_with_upgrade: response already complete"
 
 let respond_with_upgrade t response upgrade_handler =
@@ -258,11 +204,7 @@
   | Streaming (_response, response_body), `Exn _ ->
     Body.close_writer response_body;
     Writer.close_and_drain t.writer
-<<<<<<< HEAD
-  | (Complete _ | Streaming _ | Upgrade _ | Waiting) , _ ->
-=======
-  | (Fixed _ | Streaming _ | Waiting) , _ ->
->>>>>>> bb5502e0
+  | (Fixed _ | Streaming _ | Upgrade _ | Waiting) , _ ->
     (* XXX(seliopou): Once additional logging support is added, log the error
      * in case it is not spurious. *)
     ()
@@ -287,7 +229,6 @@
   t.persistent
 
 let input_state t : Input_state.t =
-<<<<<<< HEAD
   match t.response_state with
   | Upgrade _ -> Ready
   | _ ->
@@ -298,33 +239,6 @@
     else Wait
 
 let output_state t = Response_state.output_state t.response_state
-=======
-  if Body.is_closed t.request_body
-  then Complete
-  else Ready
-;;
-
-let output_state t : Output_state.t =
-  match t.response_state with
-  | Fixed _ -> Complete
-  | Streaming (_, response_body) ->
-    if Body.has_pending_output response_body
-    then Ready
-    else if Body.is_closed response_body
-    then Complete
-    else Waiting
-  | Waiting -> Waiting
-;;
-
-let is_complete t =
-  match input_state t with
-  | Ready    -> false
-  | Complete ->
-    (match output_state t with
-     | Waiting | Ready -> false
-     | Complete -> true)
-;;
->>>>>>> bb5502e0
 
 let flush_request_body t =
   let request_body = request_body t in
