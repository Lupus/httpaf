(*----------------------------------------------------------------------------
    Copyright (c) 2017-2019 Inhabited Type LLC.
    Copyright (c) 2019 Antonio Nuno Monteiro.

    All rights reserved.

    Redistribution and use in source and binary forms, with or without
    modification, are permitted provided that the following conditions
    are met:

    1. Redistributions of source code must retain the above copyright
       notice, this list of conditions and the following disclaimer.

    2. Redistributions in binary form must reproduce the above copyright
       notice, this list of conditions and the following disclaimer in the
       documentation and/or other materials provided with the distribution.

    3. Neither the name of the author nor the names of his contributors
       may be used to endorse or promote products derived from this software
       without specific prior written permission.

    THIS SOFTWARE IS PROVIDED BY THE CONTRIBUTORS ``AS IS'' AND ANY EXPRESS
    OR IMPLIED WARRANTIES, INCLUDING, BUT NOT LIMITED TO, THE IMPLIED
    WARRANTIES OF MERCHANTABILITY AND FITNESS FOR A PARTICULAR PURPOSE ARE
    DISCLAIMED.  IN NO EVENT SHALL THE AUTHORS OR CONTRIBUTORS BE LIABLE FOR
    ANY DIRECT, INDIRECT, INCIDENTAL, SPECIAL, EXEMPLARY, OR CONSEQUENTIAL
    DAMAGES (INCLUDING, BUT NOT LIMITED TO, PROCUREMENT OF SUBSTITUTE GOODS
    OR SERVICES; LOSS OF USE, DATA, OR PROFITS; OR BUSINESS INTERRUPTION)
    HOWEVER CAUSED AND ON ANY THEORY OF LIABILITY, WHETHER IN CONTRACT,
    STRICT LIABILITY, OR TORT (INCLUDING NEGLIGENCE OR OTHERWISE) ARISING IN
    ANY WAY OUT OF THE USE OF THIS SOFTWARE, EVEN IF ADVISED OF THE
    POSSIBILITY OF SUCH DAMAGE.
  ----------------------------------------------------------------------------*)

module Reader = Parse.Reader
module Writer = Serialize.Writer

<<<<<<< HEAD
type error =
  [ `Malformed_response of string | `Invalid_response_body_length of Response.t | `Exn of exn ]

type response_handler = Response.t -> [`read] Body.t  -> unit
type error_handler = error -> unit

type t =
  { config : Config.t
  ; reader : Reader.response
  ; writer : Writer.t
  ; request_queue : Respd.t Queue.t
    (* invariant: If [request_queue] is not empty, then the head of the queue
       has already written the request headers to the wire. *)
  }

let is_closed t =
  Reader.is_closed t.reader && Writer.is_closed t.writer

let is_waiting t =
  not (is_closed t) && Queue.is_empty t.request_queue

let is_active t =
  not (Queue.is_empty t.request_queue)

let current_respd_exn t =
  Queue.peek t.request_queue

let yield_reader t k =
  if Reader.is_closed t.reader
  then k ()
  else Reader.on_wakeup t.reader k

let wakeup_reader t = Reader.wakeup t.reader

let yield_writer t k =
 if Writer.is_closed t.writer
 then k ()
 else Writer.on_wakeup t.writer k
;;

let wakeup_writer t = Writer.wakeup t.writer

let[@ocaml.warning "-16"] create ?(config=Config.default) =
  let request_queue = Queue.create () in
  { config
  ; reader = Reader.response request_queue
  ; writer = Writer.create ()
  ; request_queue
  }

let request t request ~error_handler ~response_handler =
  let request_body =
    Body.create
      (Bigstringaf.create t.config.request_body_buffer_size)
      (Optional_thunk.some (fun () -> wakeup_writer t))
  in
  if not (Request.body_length request = `Chunked) then
    Body.set_non_chunked request_body;
  let respd =
    Respd.create error_handler request request_body t.writer response_handler in
  let handle_now = Queue.is_empty t.request_queue in
  Queue.push respd t.request_queue;
  if handle_now then
    Respd.write_request respd;
  (* Not handling the request now means it may be pipelined.
   * `advance_request_queue_if_necessary` will take care of it, but we still
   * wanna wake up the writer so that the function gets called. *)
  wakeup_writer t;
  request_body
;;

let shutdown_reader t =
  Reader.force_close t.reader;
  if is_active t
  then Respd.close_response_body (current_respd_exn t)
  else wakeup_reader t

let shutdown_writer t =
  Writer.close t.writer;
  if is_active t then begin
    let respd = current_respd_exn t in
    Body.close_writer respd.request_body;
  end
;;

let shutdown t =
  Queue.iter Respd.close_response_body t.request_queue;
  Queue.clear t.request_queue;
  shutdown_reader t;
  shutdown_writer t;
  wakeup_reader t;
  wakeup_writer t;
;;

let set_error_and_handle t error =
  Queue.iter (fun respd ->
   match Respd.input_state respd with
   | Wait | Ready ->
     Respd.report_error respd error
   | Complete ->
     match Reader.next t.reader with
     | `Error _ | `Read ->
       Respd.report_error respd error
     | _ ->
       (* Don't bother reporting errors to responses that have already
        * completed. *)
       ())
  t.request_queue;
  (* From RFC7230§6.5:
   *   A client sending a message body SHOULD monitor the network connection
   *   for an error response while it is transmitting the request.  If the
   *   client sees a response that indicates the server does not wish to
   *   receive the message body and is closing the connection, the client
   *   SHOULD immediately cease transmitting the body and close its side of the
   *   connection. *)
  shutdown t;
;;

let unexpected_eof t =
  set_error_and_handle t (`Malformed_response "unexpected eof");
  shutdown t;
;;

let report_exn t exn =
  set_error_and_handle t (`Exn exn)
;;

exception Local

let maybe_pipeline_queued_requests t =
  (* Don't bother trying to pipeline if there aren't multiple requests in the
   * queue. *)
  if Queue.length t.request_queue > 1 then
    try
      let _ = Queue.fold (fun prev respd ->
        begin match prev with
        | None -> ()
        | Some prev ->
          match respd.Respd.state, Respd.output_state prev with
          | Uninitialized, Complete ->
            Respd.write_request respd
          | _ ->
            (* bail early. If we can't pipeline this request, we can't write
             * next ones either. *)
            raise Local
        end;
        Some respd)
        None
        t.request_queue
      in ()
    with
    | _ -> ()

let advance_request_queue t =
  ignore (Queue.take t.request_queue);
  if not (Queue.is_empty t.request_queue) then begin
    (* write request to the wire *)
    let respd = current_respd_exn t in
    match respd.state with
    | Uninitialized ->
      (* Only write request if it hasn't been written to the wire yet (e.g. via
       * pipelining). *)
      Respd.write_request respd;
      wakeup_writer t
    | _ -> ()
  end

let rec _next_read_operation t =
  if not (is_active t) then (
    if Reader.is_closed t.reader
    then shutdown t;
    Reader.next t.reader
  ) else (
    let respd = current_respd_exn t in
    match Respd.input_state respd with
    | Wait -> `Yield
    | Ready  -> Reader.next t.reader
    | Complete -> _final_read_operation_for t respd
  )

and _final_read_operation_for t respd =
  let next =
    if not (Respd.persistent_connection respd) then (
      shutdown_reader t;
      Reader.next t.reader;
    ) else (
      match Respd.output_state respd with
      | Wait | Consume -> `Yield
      | Complete       ->
         match Reader.next t.reader with
         | `Error _ | `Read as operation->
           (* Keep reading when in a "partial" state (`Read).
            * Don't advance the request queue if in an error state. *)
           operation
         | _ ->
           advance_request_queue t;
           _next_read_operation t;
    )
  in
  wakeup_writer t;
  next
;;

let next_read_operation t =
  match _next_read_operation t with
  | `Error (`Parse(marks, message)) ->
    let message = String.concat "" [ String.concat ">" marks; ": "; message] in
    set_error_and_handle t (`Malformed_response message);
    `Close
  | `Error (`Invalid_response_body_length _ as error) ->
    set_error_and_handle t error;
    `Close
  | `Start -> `Read
  | (`Read | `Yield | `Close) as operation -> operation
;;

let read_with_more t bs ~off ~len more =
  let consumed = Reader.read_with_more t.reader bs ~off ~len more in
  if is_active t then
    Respd.flush_response_body (current_respd_exn t);
  consumed
;;

let read t bs ~off ~len =
  read_with_more t bs ~off ~len Incomplete

let read_eof t bs ~off ~len =
  let bytes_read = read_with_more t bs ~off ~len Complete in
  if is_active t
  then unexpected_eof t;
  bytes_read
;;

let rec _next_write_operation t =
  if not (is_active t) then (
    if Reader.is_closed t.reader
    then shutdown t;
=======
module Oneshot = struct
  type error =
    [ `Malformed_response of string | `Invalid_response_body_length of Response.t | `Exn of exn ]

  type response_handler = Response.t -> [`read] Body.t  -> unit
  type error_handler = error -> unit

  type state =
    | Awaiting_response
    | Received_response of Response.t * [`read] Body.t
    | Closed

  type t =
    { request          : Request.t
    ; request_body     : [ `write ] Body.t
    ; error_handler    : (error -> unit)
    ; reader : Reader.response
    ; writer : Writer.t
    ; state  : state ref
    ; mutable error_code : [ `Ok | error ]
    }

  let request ?(config=Config.default) request ~error_handler ~response_handler =
    let state = ref Awaiting_response in
    let request_method = request.Request.meth in
    let handler response body =
      state := Received_response(response, body);
      response_handler response body
    in
    let writer = Writer.create () in
    let request_body =
      Body.create_writer (Bigstringaf.create config.request_body_buffer_size)
        ~when_ready_to_write:(fun () ->
          Writer.wakeup writer)
    in
    let t =
      { request
      ; request_body
      ; error_handler
      ; error_code = `Ok
      ; reader = Reader.response ~request_method handler
      ; writer
      ; state }
    in
    Writer.write_request t.writer request;
    request_body, t
  ;;

  let flush_request_body t =
    if Body.has_pending_output t.request_body
    then
      let encoding =
        match Request.body_length t.request with
        | `Fixed _ | `Chunked as encoding -> encoding
        | `Error _ -> assert false (* XXX(seliopou): This needs to be handled properly *)
      in
      Body.transfer_to_writer_with_encoding t.request_body ~encoding t.writer
  ;;

  let set_error_and_handle_without_shutdown t error =
    t.state := Closed;
    t.error_code <- (error :> [`Ok | error]);
    t.error_handler error;
  ;;

  let unexpected_eof t =
    set_error_and_handle_without_shutdown t (`Malformed_response "unexpected eof");
  ;;

  let shutdown_reader t =
    Reader.force_close t.reader;
    begin match !(t.state) with
    | Awaiting_response -> unexpected_eof t;
    | Closed -> ()
    | Received_response(_, response_body) ->
      Body.close_reader response_body;
      Body.execute_read response_body;
    end;
  ;;

  let shutdown_writer t =
    flush_request_body t;
    Writer.close t.writer;
    Body.close_writer t.request_body;
  ;;

  let shutdown t =
    shutdown_reader t;
    shutdown_writer t;
  ;;

  let set_error_and_handle t error =
    Reader.force_close t.reader;
    begin match !(t.state) with
    | Closed -> ()
    | Awaiting_response ->
      set_error_and_handle_without_shutdown t error;
    | Received_response(_, response_body) ->
      Body.close_reader response_body;
      Body.execute_read response_body;
      set_error_and_handle_without_shutdown t error;
    end
  ;;

  let report_exn t exn =
    set_error_and_handle t (`Exn exn)
  ;;

  let flush_response_body t =
    match !(t.state) with
    | Awaiting_response | Closed -> ()
    | Received_response(_, response_body) ->
      try Body.execute_read response_body
      with exn -> report_exn t exn
  ;;

  let _next_read_operation t =
    match !(t.state) with
    | Awaiting_response | Closed -> Reader.next t.reader
    | Received_response(_, response_body) ->
      if not (Body.is_closed response_body)
      then Reader.next t.reader
      else begin
        Reader.force_close t.reader;
        Reader.next        t.reader
      end
  ;;

  let next_read_operation t =
    match _next_read_operation t with
    | `Error (`Parse(marks, message)) ->
      let message = String.concat "" [ String.concat ">" marks; ": "; message] in
      set_error_and_handle t (`Malformed_response message);
      `Close
    | `Error (`Invalid_response_body_length _ as error) ->
      set_error_and_handle t error;
      `Close
    | (`Read | `Close) as operation -> operation
  ;;

  let read_with_more t bs ~off ~len more =
    let consumed = Reader.read_with_more t.reader bs ~off ~len more in
    flush_response_body t;
    consumed
  ;;

  let read t bs ~off ~len =
    read_with_more t bs ~off ~len Incomplete

  let read_eof t bs ~off ~len =
    let bytes_read = read_with_more t bs ~off ~len Complete in
    begin match !(t.state) with
    | Received_response _ | Closed -> ()
    | Awaiting_response -> unexpected_eof t;
    end;
    bytes_read
  ;;

  let next_write_operation t =
    flush_request_body t;
    if Body.is_closed t.request_body
    then Writer.close t.writer;
>>>>>>> bb5502e0
    Writer.next t.writer
  ) else (
    let respd = current_respd_exn t in
    match Respd.output_state respd with
    | Wait -> `Yield
    | Consume ->
      Respd.flush_request_body respd;
      Writer.next t.writer
    | Complete -> _final_write_operation_for t respd
  )

<<<<<<< HEAD
and _final_write_operation_for t respd =
  let next =
    if not (Respd.persistent_connection respd) then (
      shutdown_writer t;
      Writer.next t.writer;
    ) else (
      (* From RFC7230§6.3.2:
       *   A client that supports persistent connections MAY "pipeline" its
       *   requests (i.e., send multiple requests without waiting for each
       *   response). *)
      maybe_pipeline_queued_requests t;
      match Respd.input_state respd with
      | Wait | Ready ->
        Writer.next t.writer;
      | Complete ->
         match Reader.next t.reader with
         | `Error _ | `Read  -> Writer.next t.writer
         | _ ->
           advance_request_queue t;
           _next_write_operation t
    )
  in
  wakeup_reader t;
  next
;;
=======
  let yield_writer t k =
    if Body.is_closed t.request_body
    then begin
      Writer.close t.writer;
      k ()
    end else
      Writer.on_wakeup t.writer k
>>>>>>> bb5502e0

let next_write_operation t = _next_write_operation t

let report_write_result t result =
  Writer.report_result t.writer result<|MERGE_RESOLUTION|>--- conflicted
+++ resolved
@@ -35,7 +35,6 @@
 module Reader = Parse.Reader
 module Writer = Serialize.Writer
 
-<<<<<<< HEAD
 type error =
   [ `Malformed_response of string | `Invalid_response_body_length of Response.t | `Exn of exn ]
 
@@ -223,7 +222,7 @@
       Reader.next t.reader;
     ) else (
       match Respd.output_state respd with
-      | Wait | Consume -> `Yield
+      | Waiting | Ready -> `Yield
       | Complete       ->
          match Reader.next t.reader with
          | `Error _ | `Read as operation->
@@ -273,182 +272,17 @@
   if not (is_active t) then (
     if Reader.is_closed t.reader
     then shutdown t;
-=======
-module Oneshot = struct
-  type error =
-    [ `Malformed_response of string | `Invalid_response_body_length of Response.t | `Exn of exn ]
-
-  type response_handler = Response.t -> [`read] Body.t  -> unit
-  type error_handler = error -> unit
-
-  type state =
-    | Awaiting_response
-    | Received_response of Response.t * [`read] Body.t
-    | Closed
-
-  type t =
-    { request          : Request.t
-    ; request_body     : [ `write ] Body.t
-    ; error_handler    : (error -> unit)
-    ; reader : Reader.response
-    ; writer : Writer.t
-    ; state  : state ref
-    ; mutable error_code : [ `Ok | error ]
-    }
-
-  let request ?(config=Config.default) request ~error_handler ~response_handler =
-    let state = ref Awaiting_response in
-    let request_method = request.Request.meth in
-    let handler response body =
-      state := Received_response(response, body);
-      response_handler response body
-    in
-    let writer = Writer.create () in
-    let request_body =
-      Body.create_writer (Bigstringaf.create config.request_body_buffer_size)
-        ~when_ready_to_write:(fun () ->
-          Writer.wakeup writer)
-    in
-    let t =
-      { request
-      ; request_body
-      ; error_handler
-      ; error_code = `Ok
-      ; reader = Reader.response ~request_method handler
-      ; writer
-      ; state }
-    in
-    Writer.write_request t.writer request;
-    request_body, t
-  ;;
-
-  let flush_request_body t =
-    if Body.has_pending_output t.request_body
-    then
-      let encoding =
-        match Request.body_length t.request with
-        | `Fixed _ | `Chunked as encoding -> encoding
-        | `Error _ -> assert false (* XXX(seliopou): This needs to be handled properly *)
-      in
-      Body.transfer_to_writer_with_encoding t.request_body ~encoding t.writer
-  ;;
-
-  let set_error_and_handle_without_shutdown t error =
-    t.state := Closed;
-    t.error_code <- (error :> [`Ok | error]);
-    t.error_handler error;
-  ;;
-
-  let unexpected_eof t =
-    set_error_and_handle_without_shutdown t (`Malformed_response "unexpected eof");
-  ;;
-
-  let shutdown_reader t =
-    Reader.force_close t.reader;
-    begin match !(t.state) with
-    | Awaiting_response -> unexpected_eof t;
-    | Closed -> ()
-    | Received_response(_, response_body) ->
-      Body.close_reader response_body;
-      Body.execute_read response_body;
-    end;
-  ;;
-
-  let shutdown_writer t =
-    flush_request_body t;
-    Writer.close t.writer;
-    Body.close_writer t.request_body;
-  ;;
-
-  let shutdown t =
-    shutdown_reader t;
-    shutdown_writer t;
-  ;;
-
-  let set_error_and_handle t error =
-    Reader.force_close t.reader;
-    begin match !(t.state) with
-    | Closed -> ()
-    | Awaiting_response ->
-      set_error_and_handle_without_shutdown t error;
-    | Received_response(_, response_body) ->
-      Body.close_reader response_body;
-      Body.execute_read response_body;
-      set_error_and_handle_without_shutdown t error;
-    end
-  ;;
-
-  let report_exn t exn =
-    set_error_and_handle t (`Exn exn)
-  ;;
-
-  let flush_response_body t =
-    match !(t.state) with
-    | Awaiting_response | Closed -> ()
-    | Received_response(_, response_body) ->
-      try Body.execute_read response_body
-      with exn -> report_exn t exn
-  ;;
-
-  let _next_read_operation t =
-    match !(t.state) with
-    | Awaiting_response | Closed -> Reader.next t.reader
-    | Received_response(_, response_body) ->
-      if not (Body.is_closed response_body)
-      then Reader.next t.reader
-      else begin
-        Reader.force_close t.reader;
-        Reader.next        t.reader
-      end
-  ;;
-
-  let next_read_operation t =
-    match _next_read_operation t with
-    | `Error (`Parse(marks, message)) ->
-      let message = String.concat "" [ String.concat ">" marks; ": "; message] in
-      set_error_and_handle t (`Malformed_response message);
-      `Close
-    | `Error (`Invalid_response_body_length _ as error) ->
-      set_error_and_handle t error;
-      `Close
-    | (`Read | `Close) as operation -> operation
-  ;;
-
-  let read_with_more t bs ~off ~len more =
-    let consumed = Reader.read_with_more t.reader bs ~off ~len more in
-    flush_response_body t;
-    consumed
-  ;;
-
-  let read t bs ~off ~len =
-    read_with_more t bs ~off ~len Incomplete
-
-  let read_eof t bs ~off ~len =
-    let bytes_read = read_with_more t bs ~off ~len Complete in
-    begin match !(t.state) with
-    | Received_response _ | Closed -> ()
-    | Awaiting_response -> unexpected_eof t;
-    end;
-    bytes_read
-  ;;
-
-  let next_write_operation t =
-    flush_request_body t;
-    if Body.is_closed t.request_body
-    then Writer.close t.writer;
->>>>>>> bb5502e0
     Writer.next t.writer
   ) else (
     let respd = current_respd_exn t in
     match Respd.output_state respd with
-    | Wait -> `Yield
-    | Consume ->
+    | Waiting -> `Yield
+    | Ready ->
       Respd.flush_request_body respd;
       Writer.next t.writer
     | Complete -> _final_write_operation_for t respd
   )
 
-<<<<<<< HEAD
 and _final_write_operation_for t respd =
   let next =
     if not (Respd.persistent_connection respd) then (
@@ -474,15 +308,6 @@
   wakeup_reader t;
   next
 ;;
-=======
-  let yield_writer t k =
-    if Body.is_closed t.request_body
-    then begin
-      Writer.close t.writer;
-      k ()
-    end else
-      Writer.on_wakeup t.writer k
->>>>>>> bb5502e0
 
 let next_write_operation t = _next_write_operation t
 
